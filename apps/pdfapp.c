--- conflicted
+++ resolved
@@ -145,7 +145,7 @@
 
 	app->outline = pdf_load_outline(app->xref);
 
-	app->doctitle = fz_strdup(filename);
+	app->doctitle = fz_strdup(ctx, filename);
 	if (strrchr(app->doctitle, '\\'))
 		app->doctitle = strrchr(app->doctitle, '\\') + 1;
 	if (strrchr(app->doctitle, '/'))
@@ -189,7 +189,7 @@
 	}
 	fz_close(file);
 
-	app->doctitle = fz_strdup(filename);
+	app->doctitle = fz_strdup(app->ctx, filename);
 
 	app->pagecount = xps_count_pages(app->xps);
 }
@@ -226,19 +226,19 @@
 void pdfapp_close(pdfapp_t *app)
 {
 	if (app->page_list)
-		fz_free_display_list(app->page_list);
+		fz_free_display_list(app->ctx, app->page_list);
 	app->page_list = NULL;
 
 	if (app->page_text)
-		fz_free_text_span(app->page_text);
+		fz_free_text_span(app->ctx, app->page_text);
 	app->page_text = NULL;
 
 	if (app->page_links)
-		pdf_free_link(app->page_links);
+		pdf_free_link(app->ctx, app->page_links);
 	app->page_links = NULL;
 
 	if (app->doctitle)
-		fz_free(app->doctitle);
+		fz_free(app->ctx, app->doctitle);
 	app->doctitle = NULL;
 
 	if (app->cache)
@@ -250,11 +250,7 @@
 	app->image = NULL;
 
 	if (app->outline)
-<<<<<<< HEAD
-		pdf_free_outline(app->ctx, app->outline);
-=======
 		fz_free_outline(app->outline);
->>>>>>> fd6def85
 	app->outline = NULL;
 
 	if (app->xref)
