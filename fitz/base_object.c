--- conflicted
+++ resolved
@@ -402,7 +402,7 @@
 	int i;
 
 	obj->u.a.cap = (obj->u.a.cap * 3) / 2;
-	obj->u.a.items = fz_realloc(obj->u.a.items, obj->u.a.cap, sizeof(fz_obj*));
+	obj->u.a.items = fz_resize_array(obj->ctx, obj->u.a.items, obj->u.a.cap, sizeof(fz_obj*));
 
 	for (i = obj->u.a.len ; i < obj->u.a.cap; i++)
 		obj->u.a.items[i] = NULL;
@@ -478,17 +478,7 @@
 	else
 	{
 		if (obj->u.a.len + 1 > obj->u.a.cap)
-<<<<<<< HEAD
-		{
-			int i;
-			obj->u.a.cap = (obj->u.a.cap * 3) / 2;
-			obj->u.a.items = fz_resize_array(obj->ctx, obj->u.a.items, obj->u.a.cap, sizeof(fz_obj*));
-			for (i = obj->u.a.len ; i < obj->u.a.cap; i++)
-				obj->u.a.items[i] = NULL;
-		}
-=======
 			fz_array_grow(obj);
->>>>>>> fd6def85
 		obj->u.a.items[obj->u.a.len] = fz_keep_obj(item);
 		obj->u.a.len++;
 	}
@@ -504,17 +494,7 @@
 	else
 	{
 		if (obj->u.a.len + 1 > obj->u.a.cap)
-<<<<<<< HEAD
-		{
-			int i;
-			obj->u.a.cap = (obj->u.a.cap * 3) / 2;
-			obj->u.a.items = fz_resize_array(obj->ctx, obj->u.a.items, obj->u.a.cap, sizeof(fz_obj*));
-			for (i = obj->u.a.len ; i < obj->u.a.cap; i++)
-				obj->u.a.items[i] = NULL;
-		}
-=======
 			fz_array_grow(obj);
->>>>>>> fd6def85
 		memmove(obj->u.a.items + 1, obj->u.a.items, obj->u.a.len * sizeof(fz_obj*));
 		obj->u.a.items[0] = fz_keep_obj(item);
 		obj->u.a.len++;
@@ -561,7 +541,7 @@
 	int i;
 
 	obj->u.d.cap = (obj->u.d.cap * 3) / 2;
-	obj->u.d.items = fz_realloc(obj->u.d.items, obj->u.d.cap, sizeof(struct keyval));
+	obj->u.d.items = fz_resize_array(obj->ctx, obj->u.d.items, obj->u.d.cap, sizeof(struct keyval));
 
 	for (i = obj->u.d.len; i < obj->u.d.cap; i++)
 	{
@@ -744,19 +724,8 @@
 	}
 	else
 	{
-<<<<<<< HEAD
-		obj->u.d.cap = (obj->u.d.cap * 3) / 2;
-		obj->u.d.items = fz_resize_array(obj->ctx, obj->u.d.items, obj->u.d.cap, sizeof(struct keyval));
-		for (i = obj->u.d.len; i < obj->u.d.cap; i++)
-		{
-			obj->u.d.items[i].k = NULL;
-			obj->u.d.items[i].v = NULL;
-		}
-	}
-=======
 		if (obj->u.d.len + 1 > obj->u.d.cap)
 			fz_dict_grow(obj);
->>>>>>> fd6def85
 
 		i = location;
 		if (obj->u.d.sorted)
