--- conflicted
+++ resolved
@@ -91,7 +91,6 @@
 	return (buf ? buf->len : 0);
 }
 
-<<<<<<< HEAD
 void
 fz_buffer_cat(fz_context *ctx, fz_buffer *buf, fz_buffer *extra)
 {
@@ -103,7 +102,8 @@
 
 	memcpy(buf->data + buf->len, extra->data, extra->len);
 	buf->len += extra->len;
-=======
+}
+
 void fz_write_buffer(fz_context *ctx, fz_buffer *buf, unsigned char *data, int len)
 {
 	if (buf->len + len > buf->cap)
@@ -171,7 +171,6 @@
 void fz_write_buffer_pad(fz_context *ctx, fz_buffer *buf)
 {
 	buf->unused_bits = 0;
->>>>>>> 6fcc55df
 }
 
 void
