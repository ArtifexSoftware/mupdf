--- conflicted
+++ resolved
@@ -706,12 +706,7 @@
 void fz_invert_pixmap(fz_pixmap *pix);
 void fz_gamma_pixmap(fz_pixmap *pix, float gamma);
 
-<<<<<<< HEAD
 fz_pixmap *fz_scale_pixmap(fz_context *ctx, fz_pixmap *src, float x, float y, float w, float h);
-fz_pixmap *fz_scale_pixmap_gridfit(fz_context *ctx, fz_pixmap *src, float x, float y, float w, float h, int gridfit);
-=======
-fz_pixmap *fz_scale_pixmap(fz_pixmap *src, float x, float y, float w, float h);
->>>>>>> fd6def85
 
 void fz_write_pnm(fz_context *ctx, fz_pixmap *pixmap, char *filename);
 void fz_write_pam(fz_context *ctx, fz_pixmap *pixmap, char *filename, int savealpha);
@@ -1154,6 +1149,7 @@
 
 struct fz_outline_s
 {
+	fz_context *ctx;
 	char *title;
 	int page;
 	fz_outline *next;
