--- conflicted
+++ resolved
@@ -9,16 +9,16 @@
 	resulting executables.
 */
 
+static void pdf_run_page_shim(fz_document *doc, fz_page *page, fz_device *dev, fz_matrix transform, fz_cookie *cookie)
+{
+	pdf_run_page((pdf_document*)doc, (pdf_page*)page, dev, transform, cookie);
+}
+
 pdf_document *
 pdf_open_document_with_stream(fz_context *ctx, fz_stream *file)
 {
-<<<<<<< HEAD
-	pdf_document *doc = pdf_open_document_no_run_with_stream(file);
-	doc->super.run_page = (void*)pdf_run_page;
-=======
 	pdf_document *doc = pdf_open_document_no_run_with_stream(ctx, file);
 	doc->super.run_page = pdf_run_page_shim;
->>>>>>> d2aefcff
 	return doc;
 }
 
@@ -26,6 +26,6 @@
 pdf_open_document(fz_context *ctx, const char *filename)
 {
 	pdf_document *doc = pdf_open_document_no_run(ctx, filename);
-	doc->super.run_page = (void*)pdf_run_page;
+	doc->super.run_page = pdf_run_page_shim;
 	return doc;
 }