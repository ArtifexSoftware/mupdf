#include "fitz-internal.h"
#include "mupdf-internal.h"

pdf_xobject *
pdf_keep_xobject(fz_context *ctx, pdf_xobject *xobj)
{
	return (pdf_xobject *)fz_keep_storable(ctx, &xobj->storable);
}

void
pdf_drop_xobject(fz_context *ctx, pdf_xobject *xobj)
{
	fz_drop_storable(ctx, &xobj->storable);
}

static void
pdf_free_xobject_imp(fz_context *ctx, fz_storable *xobj_)
{
	pdf_xobject *xobj = (pdf_xobject *)xobj_;

	if (xobj->colorspace)
		fz_drop_colorspace(ctx, xobj->colorspace);
	if (xobj->resources)
		pdf_drop_obj(xobj->resources);
	if (xobj->contents)
		pdf_drop_obj(xobj->contents);
	pdf_drop_obj(xobj->me);
	fz_free(ctx, xobj);
}

static unsigned int
pdf_xobject_size(pdf_xobject *xobj)
{
	if (xobj == NULL)
		return 0;
	return sizeof(*xobj) + (xobj->colorspace ? xobj->colorspace->size : 0);
}

pdf_xobject *
pdf_load_xobject(pdf_document *xref, pdf_obj *dict)
{
	pdf_xobject *form;
	pdf_obj *obj;
	fz_context *ctx = xref->ctx;

	if ((form = pdf_find_item(ctx, pdf_free_xobject_imp, dict)))
	{
		return form;
	}

	form = fz_malloc_struct(ctx, pdf_xobject);
	FZ_INIT_STORABLE(form, 1, pdf_free_xobject_imp);
	form->resources = NULL;
	form->contents = NULL;
	form->colorspace = NULL;
	form->me = NULL;

	/* Store item immediately, to avoid possible recursion if objects refer back to this one */
	pdf_store_item(ctx, dict, form, pdf_xobject_size(form));

	obj = pdf_dict_gets(dict, "BBox");
	form->bbox = pdf_to_rect(ctx, obj);

	obj = pdf_dict_gets(dict, "Matrix");
	if (obj)
		form->matrix = pdf_to_matrix(ctx, obj);
	else
		form->matrix = fz_identity;

	form->isolated = 0;
	form->knockout = 0;
	form->transparency = 0;

	obj = pdf_dict_gets(dict, "Group");
	if (obj)
	{
		pdf_obj *attrs = obj;

		form->isolated = pdf_to_bool(pdf_dict_gets(attrs, "I"));
		form->knockout = pdf_to_bool(pdf_dict_gets(attrs, "K"));

		obj = pdf_dict_gets(attrs, "S");
		if (pdf_is_name(obj) && !strcmp(pdf_to_name(obj), "Transparency"))
			form->transparency = 1;

		obj = pdf_dict_gets(attrs, "CS");
		if (obj)
		{
			form->colorspace = pdf_load_colorspace(xref, obj);
			if (!form->colorspace)
				fz_throw(ctx, "cannot load xobject colorspace");
		}
	}

	form->resources = pdf_dict_gets(dict, "Resources");
	if (form->resources)
		pdf_keep_obj(form->resources);

	fz_try(ctx)
	{
		form->contents = pdf_keep_obj(dict);
	}
	fz_catch(ctx)
	{
		pdf_remove_item(ctx, pdf_free_xobject_imp, dict);
		pdf_drop_xobject(ctx, form);
		fz_throw(ctx, "cannot load xobject content stream (%d %d R)", pdf_to_num(dict), pdf_to_gen(dict));
	}
	form->me = pdf_keep_obj(dict);

	return form;
}

pdf_obj *
pdf_new_xobject(pdf_document *xref, fz_rect *bbox, fz_matrix *mat)
{
<<<<<<< HEAD
=======
	int idict_num;
>>>>>>> d9982f81
	pdf_obj *idict = NULL;
	pdf_obj *dict = NULL;
	pdf_xobject *form = NULL;
	pdf_obj *obj = NULL;
	pdf_obj *res = NULL;
	pdf_obj *procset = NULL;
	fz_context *ctx = xref->ctx;

	fz_var(idict);
	fz_var(dict);
	fz_var(form);
	fz_var(obj);
	fz_var(res);
	fz_var(procset);
	fz_try(ctx)
	{
		dict = pdf_new_dict(ctx, 0);

		obj = pdf_new_rect(ctx, bbox);
		pdf_dict_puts(dict, "BBox", obj);
		pdf_drop_obj(obj);
		obj = NULL;

		obj = pdf_new_int(ctx, 1);
		pdf_dict_puts(dict, "FormType", obj);
		pdf_drop_obj(obj);
		obj = NULL;

		obj = pdf_new_int(ctx, 0);
		pdf_dict_puts(dict, "Length", obj);
		pdf_drop_obj(obj);
		obj = NULL;

		obj = pdf_new_matrix(ctx, mat);
		pdf_dict_puts(dict, "Matrix", obj);
		pdf_drop_obj(obj);
		obj = NULL;

		res = pdf_new_dict(ctx, 0);
		procset = pdf_new_array(ctx, 2);
		obj = fz_new_name(ctx, "PDF");
		pdf_array_put(procset, 0, obj);
		pdf_drop_obj(obj);
		obj = NULL;
		obj = fz_new_name(ctx, "Text");
		pdf_array_put(procset, 1, obj);
		pdf_drop_obj(obj);
		obj = NULL;
		pdf_dict_puts(res, "ProcSet", procset);
		pdf_drop_obj(procset);
		procset = NULL;
		pdf_dict_puts(dict, "Resources", res);

		obj = fz_new_name(ctx, "Form");
		pdf_dict_puts(dict, "Subtype", obj);
		pdf_drop_obj(obj);
		obj = NULL;

		obj = fz_new_name(ctx, "XObject");
		pdf_dict_puts(dict, "Type", obj);
		pdf_drop_obj(obj);
		obj = NULL;

		form = fz_malloc_struct(ctx, pdf_xobject);
		FZ_INIT_STORABLE(form, 1, pdf_free_xobject_imp);
		form->resources = NULL;
		form->contents = NULL;
		form->colorspace = NULL;
		form->me = NULL;

		form->bbox = *bbox;

		form->matrix = fz_identity;

		form->isolated = 0;
		form->knockout = 0;
		form->transparency = 0;

		form->resources = res;
		res = NULL;

<<<<<<< HEAD
		idict = pdf_new_stream_indirection(xref, dict);
=======
		idict_num = pdf_create_object(xref);
		pdf_update_object(xref, idict_num, dict);
		idict = pdf_new_indirect(ctx, idict_num, 0, xref);
>>>>>>> d9982f81
		pdf_drop_obj(dict);
		dict = NULL;

		pdf_store_item(ctx, idict, form, pdf_xobject_size(form));

<<<<<<< HEAD
=======
		form->contents = pdf_keep_obj(idict);
>>>>>>> d9982f81
		form->me = pdf_keep_obj(idict);

		pdf_drop_xobject(ctx, form);
		form = NULL;
	}
	fz_catch(ctx)
	{
		pdf_drop_obj(procset);
		pdf_drop_obj(res);
		pdf_drop_obj(obj);
		pdf_drop_obj(dict);
		pdf_drop_obj(idict);
		pdf_drop_xobject(ctx, form);
		fz_throw(ctx, "failed to create xobject)");
	}

	return idict;
}

<<<<<<< HEAD
void pdf_xobject_set_contents(fz_context *ctx, pdf_xobject *form, fz_buffer *buffer)
{
	fz_drop_buffer(ctx, form->contents);
	form->contents = fz_keep_buffer(ctx, buffer);
=======
void pdf_xobject_set_contents(pdf_document *xref, pdf_xobject *form, fz_buffer *buffer)
{
	pdf_dict_dels(form->contents, "Filter");
	pdf_update_stream(xref, pdf_to_num(form->contents), buffer);
>>>>>>> d9982f81
}<|MERGE_RESOLUTION|>--- conflicted
+++ resolved
@@ -114,10 +114,7 @@
 pdf_obj *
 pdf_new_xobject(pdf_document *xref, fz_rect *bbox, fz_matrix *mat)
 {
-<<<<<<< HEAD
-=======
 	int idict_num;
->>>>>>> d9982f81
 	pdf_obj *idict = NULL;
 	pdf_obj *dict = NULL;
 	pdf_xobject *form = NULL;
@@ -199,22 +196,15 @@
 		form->resources = res;
 		res = NULL;
 
-<<<<<<< HEAD
-		idict = pdf_new_stream_indirection(xref, dict);
-=======
 		idict_num = pdf_create_object(xref);
 		pdf_update_object(xref, idict_num, dict);
 		idict = pdf_new_indirect(ctx, idict_num, 0, xref);
->>>>>>> d9982f81
 		pdf_drop_obj(dict);
 		dict = NULL;
 
 		pdf_store_item(ctx, idict, form, pdf_xobject_size(form));
 
-<<<<<<< HEAD
-=======
 		form->contents = pdf_keep_obj(idict);
->>>>>>> d9982f81
 		form->me = pdf_keep_obj(idict);
 
 		pdf_drop_xobject(ctx, form);
@@ -234,15 +224,8 @@
 	return idict;
 }
 
-<<<<<<< HEAD
-void pdf_xobject_set_contents(fz_context *ctx, pdf_xobject *form, fz_buffer *buffer)
-{
-	fz_drop_buffer(ctx, form->contents);
-	form->contents = fz_keep_buffer(ctx, buffer);
-=======
 void pdf_xobject_set_contents(pdf_document *xref, pdf_xobject *form, fz_buffer *buffer)
 {
 	pdf_dict_dels(form->contents, "Filter");
 	pdf_update_stream(xref, pdf_to_num(form->contents), buffer);
->>>>>>> d9982f81
 }