--- conflicted
+++ resolved
@@ -51,13 +51,8 @@
 	pdf_obj *set_ocg_state;
 } pdf_link;
 
-<<<<<<< HEAD
 int find_ocg(fz_context *ctx, pdf_ocg_descriptor *desc, pdf_obj *obj);
-
-void pdf_load_annots(fz_context *ctx, pdf_page *page, pdf_obj *annots);
-=======
 void pdf_load_annots(fz_context *ctx, pdf_page *page);
->>>>>>> 538dc1de
 void pdf_drop_annots(fz_context *ctx, pdf_annot *annot_list);
 void pdf_drop_widgets(fz_context *ctx, pdf_annot *widget_list);
 
